workspace(name = "Torch-TensorRT")

load("@bazel_tools//tools/build_defs/repo:http.bzl", "http_archive")
load("@bazel_tools//tools/build_defs/repo:git.bzl", "git_repository")

http_archive(
    name = "rules_python",
    sha256 = "778197e26c5fbeb07ac2a2c5ae405b30f6cb7ad1f5510ea6fdac03bded96cc6f",
    url = "https://github.com/bazelbuild/rules_python/releases/download/0.2.0/rules_python-0.2.0.tar.gz",
)

load("@rules_python//python:pip.bzl", "pip_install")

http_archive(
    name = "rules_pkg",
    sha256 = "038f1caa773a7e35b3663865ffb003169c6a71dc995e39bf4815792f385d837d",
    urls = [
        "https://mirror.bazel.build/github.com/bazelbuild/rules_pkg/releases/download/0.4.0/rules_pkg-0.4.0.tar.gz",
        "https://github.com/bazelbuild/rules_pkg/releases/download/0.4.0/rules_pkg-0.4.0.tar.gz",
    ],
)

load("@rules_pkg//:deps.bzl", "rules_pkg_dependencies")

rules_pkg_dependencies()

git_repository(
    name = "googletest",
    commit = "703bd9caab50b139428cea1aaff9974ebee5742e",
    remote = "https://github.com/google/googletest",
    shallow_since = "1570114335 -0400",
)

# External dependency for torch_tensorrt if you already have precompiled binaries.
local_repository(
    name = "torch_tensorrt",
    path = "/usr/local/lib/python3.8/dist-packages/torch_tensorrt",
)

# CUDA should be installed on the system locally
new_local_repository(
    name = "cuda",
    build_file = "@//third_party/cuda:BUILD",
    path = "/usr/local/cuda-11.7/",
)

new_local_repository(
    name = "cublas",
    path = "/usr",
    build_file = "@//third_party/cublas:BUILD",
)

#############################################################################################################
# Tarballs and fetched dependencies (default - use in cases when building from precompiled bin and tarballs)
#############################################################################################################

http_archive(
    name = "libtorch",
    build_file = "@//third_party/libtorch:BUILD",
<<<<<<< HEAD
    sha256 = "8163a09a0b39adcd54b85b62655e519f5d8888c664bcf7fa3af80d7c10ecb30b",
    strip_prefix = "libtorch",
    urls = ["https://download.pytorch.org/libtorch/nightly/cu117/libtorch-cxx11-abi-shared-with-deps-1.13.0.dev20221006%2Bcu117.zip"],
=======
    sha256 = "0a013dceedb252f4965b666a2ad772d962135597db5889bd5d43644697c17dbc",
    strip_prefix = "libtorch",
    urls = ["https://download.pytorch.org/libtorch/cu117/libtorch-cxx11-abi-shared-with-deps-1.13.0%2Bcu117.zip"],
>>>>>>> fe37a864
)

http_archive(
    name = "libtorch_pre_cxx11_abi",
    build_file = "@//third_party/libtorch:BUILD",
<<<<<<< HEAD
    sha256 = "64073cab4892635fe25622d31d77dfd9999b1db1ba0d9fcc27798424c61b6441",
    strip_prefix = "libtorch",
    urls = ["https://download.pytorch.org/libtorch/nightly/cu117/libtorch-shared-with-deps-1.13.0.dev20221006%2Bcu117.zip"],
=======
    sha256 = "cdbd43985ad9d5886793d5dc455d665cf3fd4b4617ef1094479678ff210ed0af",
    strip_prefix = "libtorch",
    urls = ["https://download.pytorch.org/libtorch/cu117/libtorch-shared-with-deps-1.13.0%2Bcu117.zip"],
>>>>>>> fe37a864
)


####################################################################################
# Locally installed dependencies (use in cases of custom dependencies or aarch64)
####################################################################################

new_local_repository(
    name = "cudnn",
    path = "/usr/",
    build_file = "@//third_party/cudnn/local:BUILD"
)

new_local_repository(
   name = "tensorrt",
   path = "/usr/",
   build_file = "@//third_party/tensorrt/local:BUILD"
)

#########################################################################
# Testing Dependencies (optional - comment out on aarch64)
#########################################################################
pip_install(
    name = "pylinter_deps",
    requirements = "//tools/linter:requirements.txt",
)<|MERGE_RESOLUTION|>--- conflicted
+++ resolved
@@ -57,29 +57,17 @@
 http_archive(
     name = "libtorch",
     build_file = "@//third_party/libtorch:BUILD",
-<<<<<<< HEAD
-    sha256 = "8163a09a0b39adcd54b85b62655e519f5d8888c664bcf7fa3af80d7c10ecb30b",
-    strip_prefix = "libtorch",
-    urls = ["https://download.pytorch.org/libtorch/nightly/cu117/libtorch-cxx11-abi-shared-with-deps-1.13.0.dev20221006%2Bcu117.zip"],
-=======
     sha256 = "0a013dceedb252f4965b666a2ad772d962135597db5889bd5d43644697c17dbc",
     strip_prefix = "libtorch",
     urls = ["https://download.pytorch.org/libtorch/cu117/libtorch-cxx11-abi-shared-with-deps-1.13.0%2Bcu117.zip"],
->>>>>>> fe37a864
 )
 
 http_archive(
     name = "libtorch_pre_cxx11_abi",
     build_file = "@//third_party/libtorch:BUILD",
-<<<<<<< HEAD
-    sha256 = "64073cab4892635fe25622d31d77dfd9999b1db1ba0d9fcc27798424c61b6441",
-    strip_prefix = "libtorch",
-    urls = ["https://download.pytorch.org/libtorch/nightly/cu117/libtorch-shared-with-deps-1.13.0.dev20221006%2Bcu117.zip"],
-=======
     sha256 = "cdbd43985ad9d5886793d5dc455d665cf3fd4b4617ef1094479678ff210ed0af",
     strip_prefix = "libtorch",
     urls = ["https://download.pytorch.org/libtorch/cu117/libtorch-shared-with-deps-1.13.0%2Bcu117.zip"],
->>>>>>> fe37a864
 )
 
 

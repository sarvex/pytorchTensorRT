--- conflicted
+++ resolved
@@ -184,20 +184,21 @@
 
 typedef std::pair<std::shared_ptr<torch::jit::Graph>, std::unordered_map<torch::jit::Value*, torch::jit::Value*>> fallback_graph;
 
-fallback_graph ConstructFallbackBlock(torch::jit::script::Module& new_mod, torch::jit::Block* block, conversion::ConversionInfo convert_cfg,
+fallback_graph ConstructFallbackBlock(torch::jit::script::Module& new_mod, torch::jit::Block* block, CompileSpec cfg,
                                           int &trt_engine_id, conversion::GraphParams named_params) {
   auto new_g = std::make_shared<torch::jit::Graph>();
 
+  auto convert_cfg = cfg.convert_info;
   auto segmented_blocks =
-      partitioning::Partition(block, convert_cfg.input_ranges, convert_cfg.engine_settings.torch_fallback);
+      partitioning::Partition(block, convert_cfg.input_ranges, cfg.partition_info);
 
   // the mapping from lowering graph => fallback global graph
   std::unordered_map<torch::jit::Value*, torch::jit::Value*> old_to_new_g;
   for (auto& seg_block : segmented_blocks) {
     if (seg_block.target() == partitioning::SegmentedBlock::kTensorRT) {
-      std::vector<conversion::InputRange> input_ranges;
+      std::vector<ir::InputRange> input_ranges;
       for (auto& shape : seg_block.in_shape()) {
-        input_ranges.push_back(conversion::InputRange(util::toVec(shape)));
+        input_ranges.push_back(ir::InputRange(shape));
       }
       // update the input ranges for each segments
       convert_cfg.input_ranges = input_ranges;
@@ -209,7 +210,7 @@
       AddSegmentedBlockToGraph(new_g, seg_block, old_to_new_g);
     } else {
       if (seg_block.raw_nodes()[0]->kind() == torch::jit::prim::Loop) {
-        auto inner_fallback_graph = ConstructFallbackBlock(new_mod, seg_block.raw_nodes()[0]->blocks()[0], convert_cfg, trt_engine_id, named_params);
+        auto inner_fallback_graph = ConstructFallbackBlock(new_mod, seg_block.raw_nodes()[0]->blocks()[0], cfg, trt_engine_id, named_params);
         auto inner_graph = inner_fallback_graph.first;
         auto inner_mapping = inner_fallback_graph.second;
 
@@ -217,7 +218,7 @@
         torch::jit::LoopView lv(outer_node);
         auto block_outputs = lv.bodyBlock()->outputs();
         auto block_inputs = lv.bodyBlock()->inputs();
-        auto max_count = partitioning::getOrAddInputForValue(lv.maxTripCount(), new_g->block(), old_to_new_g);
+        auto max_count = util::getOrAddInputForValue(lv.maxTripCount(), new_g, old_to_new_g);
 
         auto new_loop = new_g->insertNode(new_g->create(torch::jit::prim::Loop, {}, 0))
                         ->setSourceRange(outer_node->sourceRange());
@@ -225,17 +226,17 @@
 
         std::unordered_map<torch::jit::Value*, torch::jit::Value*> mini_to_new_g;
 
-        new_loop->addInput(partitioning::getOrAddInputForValue(lv.inputCond(), new_g->block(), old_to_new_g));
+        new_loop->addInput(util::getOrAddInputForValue(lv.inputCond(), new_g, old_to_new_g));
         for (auto ci : lv.carriedInputs()) {
           printf("ci: %s\n", ci->debugName().c_str());
-          new_loop->addInput(partitioning::getOrAddInputForValue(ci, new_g->block(), old_to_new_g));
+          new_loop->addInput(util::getOrAddInputForValue(ci, new_g, old_to_new_g));
         }
 
         mini_to_new_g[inner_graph->block()->inputs()[0]] = new_g->inputs()[0];
 
         auto new_loop_body = new_loop->addBlock();
         auto env = [&](torch::jit::Value *v) {
-          return partitioning::getOrAddInputForValue(v, new_g->block(), mini_to_new_g);
+          return util::getOrAddInputForValue(v, new_g, mini_to_new_g);
         };
         new_loop_body->cloneFrom(inner_graph->block(), env);
         new_loop_body->inputs()[0]->replaceAllUsesWith(new_g->inputs()[0]);
@@ -298,30 +299,21 @@
       auto g = graph_and_parameters.first;
       auto params = graph_and_parameters.second;
       auto named_params = conversion::get_named_params(g->inputs(), params);
-      auto convert_cfg = std::move(cfg.convert_info);
+//      auto convert_cfg = std::move(cfg.convert_info);
       LOG_INFO(*g << "(LoweringGraph)\n");
 
       // segment the graph and convert segmented TensorRT block
-<<<<<<< HEAD
-//      auto segmented_blocks =
-//          partitioning::Partition(g, convert_cfg.input_ranges, convert_cfg.engine_settings.torch_fallback);
+//      auto segmented_blocks = partitioning::Partition(g, convert_cfg.input_ranges, cfg.partition_info);
 //      if (segmented_blocks.size() == 1 && segmented_blocks[0].target() == partitioning::SegmentedBlock::kTorch) {
 //        return mod;
 //      }
-=======
-      auto segmented_blocks = partitioning::Partition(g, convert_cfg.input_ranges, cfg.partition_info);
-      if (segmented_blocks.size() == 1 && segmented_blocks[0].target() == partitioning::SegmentedBlock::kTorch) {
-        return mod;
-      }
->>>>>>> 437670e3
 
       std::unordered_map<torch::jit::Value*, torch::jit::Value*> old_to_new_g;
-<<<<<<< HEAD
       int trt_engine_id = 1;
-      auto inner_fallback_graph = ConstructFallbackBlock(new_mod, g->block(), convert_cfg, trt_engine_id, named_params);
+      auto inner_fallback_graph = ConstructFallbackBlock(new_mod, g->block(), cfg, trt_engine_id, named_params);
       auto inner_graph = inner_fallback_graph.first;
       auto env = [&](torch::jit::Value* v) {
-        return partitioning::getOrAddInputForValue(v, new_g->block(), old_to_new_g);
+        return util::getOrAddInputForValue(v, new_g, old_to_new_g);
       };
       new_g->block()->cloneFrom(inner_graph->block(), env);
 
@@ -347,30 +339,6 @@
 //      for (auto& output : g->outputs()) {
 //        new_g->registerOutput(old_to_new_g[output]);
 //      }
-=======
-      for (auto& seg_block : segmented_blocks) {
-        if (seg_block.target() == partitioning::SegmentedBlock::kTensorRT) {
-          std::vector<ir::InputRange> input_ranges;
-          for (auto& shape : seg_block.in_shape()) {
-            input_ranges.push_back(ir::InputRange(shape));
-          }
-          // update the input ranges for each segments
-          convert_cfg.input_ranges = input_ranges;
-          auto engine = conversion::ConvertBlockToEngine(seg_block.block(), convert_cfg, named_params);
-          auto temp_g = std::make_shared<torch::jit::Graph>();
-          AddEngineToGraph(new_mod, temp_g, engine, trt_engine_id++);
-
-          seg_block.update_graph(temp_g);
-          AddSegmentedBlockToGraph(new_g, seg_block, old_to_new_g);
-        } else {
-          AddSegmentedBlockToGraph(new_g, seg_block, old_to_new_g);
-        }
-      }
-
-      for (auto& output : g->outputs()) {
-        new_g->registerOutput(old_to_new_g[output]);
-      }
->>>>>>> 437670e3
 
       LOG_INFO(*new_g << "(FallbackGraph)\n");
 

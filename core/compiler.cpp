--- conflicted
+++ resolved
@@ -237,7 +237,6 @@
     torch::jit::Block* block,
     std::unordered_map<torch::jit::Value*, torch::jit::IValue> input_ivalues_map,
     CompileSpec cfg,
-    int& trt_engine_id,
     conversion::GraphParams named_params) {
   auto convert_cfg = cfg.convert_info;
   auto partition_info = cfg.partition_info;
@@ -254,6 +253,8 @@
 
   for (auto& seg_block : segmented_blocks) {
     LOG_INFO(*seg_block.g() << "(GraphInSegmentedBlock)\n");
+    std::ostringstream trt_engine_id;
+    trt_engine_id << reinterpret_cast<const int*>(&seg_block);
 
     if (seg_block.target() == partitioning::SegmentedBlock::kTensorRT) {
       std::vector<ir::InputRange> input_ranges;
@@ -264,7 +265,7 @@
       convert_cfg.input_ranges = input_ranges;
       auto engine = conversion::ConvertBlockToEngine(seg_block.block(), convert_cfg, named_params);
       auto temp_g = std::make_shared<torch::jit::Graph>();
-      AddEngineToGraph(new_mod, temp_g, engine, trt_engine_id++, true);
+      AddEngineToGraph(new_mod, temp_g, engine, trt_engine_id.str(), true);
 
       seg_block.update_graph(temp_g);
       AddSegmentedBlockToGraph(new_g, seg_block, old_to_new_g);
@@ -276,7 +277,7 @@
         std::vector<GraphAndMapping> graph_and_mappings;
         for (auto cur_block : if_node->blocks()) {
           graph_and_mappings.push_back(
-              ConstructFallbackGraph(new_mod, cur_block, input_ivalues_map, cfg, trt_engine_id, named_params));
+              ConstructFallbackGraph(new_mod, cur_block, input_ivalues_map, cfg, named_params));
         }
         AddIfBlockToGraph(new_g, if_node, graph_and_mappings, old_to_new_g);
 
@@ -311,51 +312,13 @@
       auto named_params = conversion::get_named_params(g->inputs(), params);
       LOG_INFO(*g << "(LoweringGraph)\n");
 
-<<<<<<< HEAD
-      int trt_engine_id = 0;
       std::unordered_map<torch::jit::Value*, ir::InputRange> input_ranges;
       for (size_t i = 0; i < g->inputs().size(); ++i) {
         input_ranges.insert({g->inputs()[i], cfg.convert_info.input_ranges[i]});
-=======
-      // segment the graph and convert segmented TensorRT block
-      auto segmented_blocks = partitioning::Partition(g, convert_cfg.input_ranges, cfg.partition_info);
-      if (segmented_blocks.size() == 1 && segmented_blocks[0].target() == partitioning::SegmentedBlock::kTorch) {
-        LOG_WARNING("Didn't generate any TensorRT engines, the compiler did nothing\n");
-        return mod;
-      }
-
-      std::unordered_map<torch::jit::Value*, torch::jit::Value*> old_to_new_g;
-      // add global graph's input to old_to_new_g mapping
-      for (auto input : g->inputs()) {
-        util::getOrAddInputForValue(input, new_g, old_to_new_g);
-      }
-      for (auto& seg_block : segmented_blocks) {
-        std::string cur_block_target =
-            seg_block.target() == partitioning::SegmentedBlock::kTensorRT ? "TensorRT" : "Torch";
-        LOG_INFO(*g << "(MiniGraphIn" << cur_block_target << "Block\n");
-        std::ostringstream trt_engine_id;
-        trt_engine_id << reinterpret_cast<const int*>(&seg_block);
-        if (seg_block.target() == partitioning::SegmentedBlock::kTensorRT) {
-          std::vector<ir::InputRange> input_ranges;
-          for (auto& shape : seg_block.in_shape()) {
-            input_ranges.push_back(ir::InputRange(shape));
-          }
-          // update the input ranges for each segments
-          convert_cfg.input_ranges = input_ranges;
-          auto engine = conversion::ConvertBlockToEngine(seg_block.block(), convert_cfg, named_params);
-          auto temp_g = std::make_shared<torch::jit::Graph>();
-          AddEngineToGraph(new_mod, temp_g, engine, trt_engine_id.str(), true);
-
-          seg_block.update_graph(temp_g);
-          AddSegmentedBlockToGraph(new_g, seg_block, old_to_new_g);
-        } else {
-          AddSegmentedBlockToGraph(new_g, seg_block, old_to_new_g);
-        }
->>>>>>> ff89059f
       }
       auto input_ivalues_map = partitioning::generateRandomInputs(input_ranges);
       auto graph_and_mapping =
-          ConstructFallbackGraph(new_mod, g->block(), input_ivalues_map, cfg, trt_engine_id, named_params);
+          ConstructFallbackGraph(new_mod, g->block(), input_ivalues_map, cfg, named_params);
       new_g = graph_and_mapping.first;
       LOG_INFO(*new_g << "(FallbackGraph)\n");
 

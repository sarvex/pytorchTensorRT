#include "c10/cuda/CUDAStream.h"

#include "torch/csrc/jit/runtime/custom_operator.h"
#include "torch/torch.h"

#include "core/runtime/TRTEngineProfiler.h"
#include "core/runtime/runtime.h"
#include "core/util/prelude.h"

namespace torch_tensorrt {
namespace core {
namespace runtime {

// Checks if the context switch requred for device ID
bool is_switch_required(const RTDevice& curr_device, const RTDevice& engine_device) {
  // If SM capability is not the same as configured then switch
  if ((curr_device.major != engine_device.major) || (curr_device.minor != engine_device.minor)) {
    LOG_WARNING(
        "Configured SM capability " << engine_device.getSMCapability()
                                    << " does not match with current device SM capability "
                                    << curr_device.getSMCapability() << " (" << curr_device
                                    << "). Switching device context");
    return true;
  }

  // GPU case
  if (engine_device.device_type == nvinfer1::DeviceType::kGPU) {
    if (curr_device.device_name != engine_device.device_name) {
      LOG_WARNING(
          "Program compiled for " << engine_device.device_name << " but current CUDA device is " << curr_device
                                  << ". Attempting to switch device context for better compatibility");
      return true;
    }
  }

  if (curr_device.id != engine_device.id) {
    LOG_WARNING(
        "Configured Device ID: " << engine_device.id << " is different that current device ID: " << curr_device.id
                                 << ". Moving input tensors to device: " << engine_device.id);
    return true;
  }

  return false;
}

RTDevice select_rt_device(const RTDevice& engine_device) {
  auto new_target_device_opt = get_most_compatible_device(engine_device);

  // REVIEW: THIS DOES NOT LIST DLA PROBABLY, WHICH WE SHOULD
  // TODO: I think this logic could be way simpler at execution time since if the tensors arent on the right
  // device, its not going to run. We should just set device to engine device and maybe reset and memcpy tensors
  // back to orginal device if needed.
  TORCHTRT_CHECK(
      new_target_device_opt,
      "No compatible device found on system to run program.\n Program targets "
          << engine_device << "\n Available targets: \n"
          << get_available_device_list().dump_list() << "\n(runtime.select_cuda_device)");
  return new_target_device_opt.value();
}

std::vector<at::Tensor> execute_engine(std::vector<at::Tensor> inputs, c10::intrusive_ptr<TRTEngine> compiled_engine) {
  LOG_DEBUG("Attempting to run engine (ID: " << compiled_engine->name << ")");

  if (compiled_engine->profile_execution) {
    std::stringstream ss;
    ss << "Execution profiling is enabled, find results here:" << std::endl;
    compiled_engine->set_profiling_paths();
    ss << "  Device selection profile: " << compiled_engine->device_profile_path << std::endl;
    ss << "  Input packing profile: " << compiled_engine->input_profile_path << std::endl;
    ss << "  Output packing profile: " << compiled_engine->output_profile_path << std::endl;
    ss << "  TRT enqueue profile: " << compiled_engine->enqueue_profile_path << std::endl;
    ss << "  Engine execution profile: " << compiled_engine->trt_engine_profile_path << std::endl;
    auto log_info = ss.str();
    LOG_INFO("" << log_info);
  }

  {
    std::unique_ptr<torch::autograd::profiler::RecordProfile> device_profiler_guard;
    if (compiled_engine->profile_execution) {
      device_profiler_guard =
          std::make_unique<torch::autograd::profiler::RecordProfile>(compiled_engine->device_profile_path);
    }

    RTDevice curr_device = get_current_device();
    LOG_DEBUG("Current Device: " << curr_device);

    // Generic Target Device Prefix
    std::string target_device = "cuda:";

    if (is_switch_required(curr_device, compiled_engine->device_info)) {
      // Scan through available CUDA devices and set the CUDA device context correctly
      RTDevice device = select_rt_device(compiled_engine->device_info);
      set_rt_device(device);

      // Target device is new device
      target_device += std::to_string(device.id);

      for (auto& in : inputs) {
        in = in.to(torch::Device(target_device));
      }
    } else {
      // Target device is current device
      target_device += std::to_string(curr_device.id);
    }

    // For each input, ensure its current device is the desired target device
    for (size_t i = 0; i < inputs.size(); i++) {
      at::Tensor* in = &inputs[i];
      std::string current_tensor_device = in->device().str();

      // If current device string does not match target device, display warning and move tensor accordingly
      if (current_tensor_device != target_device) {
        LOG_WARNING(
            "Input " << i << " of engine " << compiled_engine->name << " was found to be on " << current_tensor_device
                     << " but should be on " << target_device << ". This tensor is being moved by the runtime but "
                     << "for performance considerations, ensure your inputs are all on GPU "
                     << "and open an issue here (https://github.com/pytorch/TensorRT/issues) if this "
                     << "warning persists.");
        *in = in->to(torch::Device(target_device));
      }
    }
  }

<<<<<<< HEAD
  for (size_t i = 0; i < inputs.size(); i++) {
    uint64_t pyt_idx = compiled_engine->in_binding_map[i];
    const char* name = compiled_engine->exec_ctx->getEngine().getIOTensorName(i);
    TORCHTRT_CHECK(
        inputs[pyt_idx].is_cuda(),
        "Expected input tensors to have device cuda, found device " << inputs[pyt_idx].device());
    auto expected_type = util::TRTDataTypeToScalarType(compiled_engine->exec_ctx->getEngine().getTensorDataType(name));
    TORCHTRT_CHECK(
        inputs[pyt_idx].dtype() == expected_type,
        "Expected input tensors to have type " << expected_type << ", found type " << inputs[pyt_idx].dtype());
    auto dims = core::util::toDimsPad(inputs[pyt_idx].sizes(), 1);
    auto shape = core::util::toVec(dims);
    LOG_DEBUG("Input Name: " << name << " Shape: " << dims);
    compiled_engine->exec_ctx->setInputShape(name, dims);
    compiled_engine->exec_ctx->setTensorAddress(name, inputs[pyt_idx].view(shape).contiguous().data_ptr());
  }

  TORCHTRT_CHECK(
      compiled_engine->exec_ctx->allInputShapesSpecified(), "Not enough inputs provided (runtime.RunCudaEngine)");

  std::vector<at::Tensor> outputs(compiled_engine->num_io.second);
  for (size_t o = inputs.size(); o < (compiled_engine->num_io.first + compiled_engine->num_io.second); o++) {
    uint64_t pyt_idx = compiled_engine->out_binding_map[o];
    const char* name = compiled_engine->exec_ctx->getEngine().getIOTensorName(o);
    auto out_shape = compiled_engine->exec_ctx->getTensorShape(name);
    LOG_DEBUG("Output Name: " << name << " Shape: " << out_shape);
    auto dims = core::util::toVec(out_shape);
    auto type = util::TRTDataTypeToScalarType(compiled_engine->exec_ctx->getEngine().getTensorDataType(name));
    outputs[pyt_idx] = std::move(at::empty(dims, {at::kCUDA}).to(type).contiguous());
    compiled_engine->exec_ctx->setTensorAddress(name, outputs[pyt_idx].data_ptr());
=======
  std::vector<void*> gpu_handles;
  std::vector<at::Tensor> contig_inputs{};
  {
    std::unique_ptr<torch::autograd::profiler::RecordProfile> input_profiler_guard;
    if (compiled_engine->profile_execution) {
      input_profiler_guard =
          std::make_unique<torch::autograd::profiler::RecordProfile>(compiled_engine->input_profile_path);
    }

    contig_inputs.reserve(inputs.size());

    for (size_t i = 0; i < inputs.size(); i++) {
      uint64_t pyt_idx = compiled_engine->in_binding_map[i];
      TORCHTRT_CHECK(
          inputs[pyt_idx].is_cuda(),
          "Expected input tensors to have device cuda, found device " << inputs[pyt_idx].device());
      auto expected_type = util::TRTDataTypeToScalarType(compiled_engine->exec_ctx->getEngine().getBindingDataType(i));
      TORCHTRT_CHECK(
          inputs[pyt_idx].dtype() == expected_type,
          "Expected input tensors to have type " << expected_type << ", found type " << inputs[pyt_idx].dtype());
      auto dims = core::util::toDimsPad(inputs[pyt_idx].sizes(), 1);
      auto shape = core::util::toVec(dims);
      contig_inputs.push_back(inputs[pyt_idx].view(shape).contiguous());
      LOG_DEBUG("Input shape: " << dims);
      compiled_engine->exec_ctx->setBindingDimensions(i, dims);
      gpu_handles.push_back(contig_inputs.back().data_ptr());
    }
    TORCHTRT_CHECK(
        compiled_engine->exec_ctx->allInputDimensionsSpecified(),
        "Not enough inputs provided (torch.ops.tensorrt.execute_engine)");
  }

  std::vector<at::Tensor> outputs(compiled_engine->num_io.second);
  {
    std::unique_ptr<torch::autograd::profiler::RecordProfile> output_profiler_guard;
    if (compiled_engine->profile_execution) {
      output_profiler_guard =
          std::make_unique<torch::autograd::profiler::RecordProfile>(compiled_engine->output_profile_path);
    }

    for (size_t o = inputs.size(); o < (compiled_engine->num_io.first + compiled_engine->num_io.second); o++) {
      uint64_t pyt_idx = compiled_engine->out_binding_map[o];
      auto out_shape = compiled_engine->exec_ctx->getBindingDimensions(o);
      LOG_DEBUG("Output shape: " << out_shape);
      auto dims = core::util::toVec(out_shape);
      auto type = util::TRTDataTypeToScalarType(compiled_engine->exec_ctx->getEngine().getBindingDataType(o));
      outputs[pyt_idx] = std::move(at::empty(dims, {at::kCUDA}).to(type).contiguous());
      gpu_handles.push_back(outputs[pyt_idx].data_ptr());
    }
>>>>>>> 0e7f4fe4
  }

  {
    std::unique_ptr<torch::autograd::profiler::RecordProfile> enqueue_profiler_guard;
    if (compiled_engine->profile_execution) {
      enqueue_profiler_guard =
          std::make_unique<torch::autograd::profiler::RecordProfile>(compiled_engine->enqueue_profile_path);
    }

    c10::cuda::CUDAStream stream = c10::cuda::getCurrentCUDAStream(inputs[0].device().index());

<<<<<<< HEAD
  // nvinfer1::IExecutionContext::enqueue is not thread safe and we need a mutex for it.
  std::unique_lock<std::mutex> lock(compiled_engine->mu);
  compiled_engine->exec_ctx->enqueueV3(stream);
=======
    // nvinfer1::IExecutionContext::enqueue is not thread safe and we need a mutex for it.
    std::unique_lock<std::mutex> lock(compiled_engine->mu);
    std::unique_ptr<TRTEngineProfiler> trt_engine_profiler;
    if (compiled_engine->profile_execution) {
      trt_engine_profiler = std::make_unique<TRTEngineProfiler>(compiled_engine->name);
      compiled_engine->exec_ctx->setProfiler(trt_engine_profiler.get());
    }
    compiled_engine->exec_ctx->enqueueV2(gpu_handles.data(), stream, nullptr);
    if (compiled_engine->profile_execution) {
      LOG_INFO(std::endl << *trt_engine_profiler);
      dump_trace(compiled_engine->trt_engine_profile_path, *trt_engine_profiler);
      compiled_engine->dump_engine_layer_info();
    }
  }
>>>>>>> 0e7f4fe4

  return outputs;
}

} // namespace runtime
} // namespace core
} // namespace torch_tensorrt<|MERGE_RESOLUTION|>--- conflicted
+++ resolved
@@ -121,68 +121,32 @@
     }
   }
 
-<<<<<<< HEAD
-  for (size_t i = 0; i < inputs.size(); i++) {
-    uint64_t pyt_idx = compiled_engine->in_binding_map[i];
-    const char* name = compiled_engine->exec_ctx->getEngine().getIOTensorName(i);
-    TORCHTRT_CHECK(
-        inputs[pyt_idx].is_cuda(),
-        "Expected input tensors to have device cuda, found device " << inputs[pyt_idx].device());
-    auto expected_type = util::TRTDataTypeToScalarType(compiled_engine->exec_ctx->getEngine().getTensorDataType(name));
-    TORCHTRT_CHECK(
-        inputs[pyt_idx].dtype() == expected_type,
-        "Expected input tensors to have type " << expected_type << ", found type " << inputs[pyt_idx].dtype());
-    auto dims = core::util::toDimsPad(inputs[pyt_idx].sizes(), 1);
-    auto shape = core::util::toVec(dims);
-    LOG_DEBUG("Input Name: " << name << " Shape: " << dims);
-    compiled_engine->exec_ctx->setInputShape(name, dims);
-    compiled_engine->exec_ctx->setTensorAddress(name, inputs[pyt_idx].view(shape).contiguous().data_ptr());
-  }
-
-  TORCHTRT_CHECK(
-      compiled_engine->exec_ctx->allInputShapesSpecified(), "Not enough inputs provided (runtime.RunCudaEngine)");
-
-  std::vector<at::Tensor> outputs(compiled_engine->num_io.second);
-  for (size_t o = inputs.size(); o < (compiled_engine->num_io.first + compiled_engine->num_io.second); o++) {
-    uint64_t pyt_idx = compiled_engine->out_binding_map[o];
-    const char* name = compiled_engine->exec_ctx->getEngine().getIOTensorName(o);
-    auto out_shape = compiled_engine->exec_ctx->getTensorShape(name);
-    LOG_DEBUG("Output Name: " << name << " Shape: " << out_shape);
-    auto dims = core::util::toVec(out_shape);
-    auto type = util::TRTDataTypeToScalarType(compiled_engine->exec_ctx->getEngine().getTensorDataType(name));
-    outputs[pyt_idx] = std::move(at::empty(dims, {at::kCUDA}).to(type).contiguous());
-    compiled_engine->exec_ctx->setTensorAddress(name, outputs[pyt_idx].data_ptr());
-=======
-  std::vector<void*> gpu_handles;
-  std::vector<at::Tensor> contig_inputs{};
   {
     std::unique_ptr<torch::autograd::profiler::RecordProfile> input_profiler_guard;
     if (compiled_engine->profile_execution) {
       input_profiler_guard =
           std::make_unique<torch::autograd::profiler::RecordProfile>(compiled_engine->input_profile_path);
     }
-
-    contig_inputs.reserve(inputs.size());
-
     for (size_t i = 0; i < inputs.size(); i++) {
       uint64_t pyt_idx = compiled_engine->in_binding_map[i];
+      const char* name = compiled_engine->exec_ctx->getEngine().getIOTensorName(i);
       TORCHTRT_CHECK(
           inputs[pyt_idx].is_cuda(),
           "Expected input tensors to have device cuda, found device " << inputs[pyt_idx].device());
-      auto expected_type = util::TRTDataTypeToScalarType(compiled_engine->exec_ctx->getEngine().getBindingDataType(i));
+      auto expected_type =
+          util::TRTDataTypeToScalarType(compiled_engine->exec_ctx->getEngine().getTensorDataType(name));
       TORCHTRT_CHECK(
           inputs[pyt_idx].dtype() == expected_type,
           "Expected input tensors to have type " << expected_type << ", found type " << inputs[pyt_idx].dtype());
       auto dims = core::util::toDimsPad(inputs[pyt_idx].sizes(), 1);
       auto shape = core::util::toVec(dims);
-      contig_inputs.push_back(inputs[pyt_idx].view(shape).contiguous());
-      LOG_DEBUG("Input shape: " << dims);
-      compiled_engine->exec_ctx->setBindingDimensions(i, dims);
-      gpu_handles.push_back(contig_inputs.back().data_ptr());
-    }
+      LOG_DEBUG("Input Name: " << name << " Shape: " << dims);
+      compiled_engine->exec_ctx->setInputShape(name, dims);
+      compiled_engine->exec_ctx->setTensorAddress(name, inputs[pyt_idx].view(shape).contiguous().data_ptr());
+    }
+
     TORCHTRT_CHECK(
-        compiled_engine->exec_ctx->allInputDimensionsSpecified(),
-        "Not enough inputs provided (torch.ops.tensorrt.execute_engine)");
+        compiled_engine->exec_ctx->allInputShapesSpecified(), "Not enough inputs provided (runtime.RunCudaEngine)");
   }
 
   std::vector<at::Tensor> outputs(compiled_engine->num_io.second);
@@ -195,14 +159,14 @@
 
     for (size_t o = inputs.size(); o < (compiled_engine->num_io.first + compiled_engine->num_io.second); o++) {
       uint64_t pyt_idx = compiled_engine->out_binding_map[o];
-      auto out_shape = compiled_engine->exec_ctx->getBindingDimensions(o);
-      LOG_DEBUG("Output shape: " << out_shape);
+      const char* name = compiled_engine->exec_ctx->getEngine().getIOTensorName(o);
+      auto out_shape = compiled_engine->exec_ctx->getTensorShape(name);
+      LOG_DEBUG("Output Name: " << name << " Shape: " << out_shape);
       auto dims = core::util::toVec(out_shape);
-      auto type = util::TRTDataTypeToScalarType(compiled_engine->exec_ctx->getEngine().getBindingDataType(o));
+      auto type = util::TRTDataTypeToScalarType(compiled_engine->exec_ctx->getEngine().getTensorDataType(name));
       outputs[pyt_idx] = std::move(at::empty(dims, {at::kCUDA}).to(type).contiguous());
-      gpu_handles.push_back(outputs[pyt_idx].data_ptr());
-    }
->>>>>>> 0e7f4fe4
+      compiled_engine->exec_ctx->setTensorAddress(name, outputs[pyt_idx].data_ptr());
+    }
   }
 
   {
@@ -214,11 +178,6 @@
 
     c10::cuda::CUDAStream stream = c10::cuda::getCurrentCUDAStream(inputs[0].device().index());
 
-<<<<<<< HEAD
-  // nvinfer1::IExecutionContext::enqueue is not thread safe and we need a mutex for it.
-  std::unique_lock<std::mutex> lock(compiled_engine->mu);
-  compiled_engine->exec_ctx->enqueueV3(stream);
-=======
     // nvinfer1::IExecutionContext::enqueue is not thread safe and we need a mutex for it.
     std::unique_lock<std::mutex> lock(compiled_engine->mu);
     std::unique_ptr<TRTEngineProfiler> trt_engine_profiler;
@@ -226,14 +185,13 @@
       trt_engine_profiler = std::make_unique<TRTEngineProfiler>(compiled_engine->name);
       compiled_engine->exec_ctx->setProfiler(trt_engine_profiler.get());
     }
-    compiled_engine->exec_ctx->enqueueV2(gpu_handles.data(), stream, nullptr);
+    compiled_engine->exec_ctx->enqueueV3(stream);
     if (compiled_engine->profile_execution) {
       LOG_INFO(std::endl << *trt_engine_profiler);
       dump_trace(compiled_engine->trt_engine_profile_path, *trt_engine_profiler);
       compiled_engine->dump_engine_layer_info();
     }
   }
->>>>>>> 0e7f4fe4
 
   return outputs;
 }

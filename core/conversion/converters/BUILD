--- conflicted
+++ resolved
@@ -65,11 +65,7 @@
         "//core/conversion/var",
         "//core/conversion/tensorcontainer",
         "//core/conversion/conversionctx",
-<<<<<<< HEAD
         "//core/plugins:trtorch_plugins",
-=======
-        "//core/conversion/converters/impl/plugins",
->>>>>>> d7eda0d2
     ] + select({
         ":use_pre_cxx11_abi": ["@libtorch_pre_cxx11_abi//:libtorch"],
         "//conditions:default": ["@libtorch//:libtorch"],

#include "core/conversion/converters/converter_util.h"
#include "core/conversion/converters/converters.h"
#include "core/util/prelude.h"

namespace trtorch {
namespace core {
namespace conversion {
namespace converters {
namespace impl {
namespace {

bool GlobalPoolingConverter(
    ConversionCtx* ctx,
    const torch::jit::Node* n,
    args& args,
    nvinfer1::PoolingType pool_type) {
  auto in = args[0].ITensorOrFreeze(ctx);
  nvinfer1::Dims dims = in->getDimensions();
  // Generate a bitmask of all 1s except the last 2 bits (N and C axes)
  uint32_t reduceAxes = ((1 << dims.nbDims) - 1) & ~0b11;
  auto* new_layer = ctx->net->addReduce(
      *in,
      pool_type == nvinfer1::PoolingType::kMAX ? nvinfer1::ReduceOperation::kMAX : nvinfer1::ReduceOperation::kAVG,
      reduceAxes,
      /*keepDimensions=*/true);

  new_layer->setName(util::node_info(n).c_str());

  auto out_tensor = ctx->AssociateValueAndTensor(n->outputs()[0], new_layer->getOutput(0));

  LOG_DEBUG("GlobalPoolingConverter: Output tensor shape: " << out_tensor->getDimensions());
  return true;
}

bool AdaptivePoolingConverter(
    ConversionCtx* ctx,
    const torch::jit::Node* n,
    args& args,
    nvinfer1::PoolingType pool_type) {
  auto in = args[0].ITensorOrFreeze(ctx);
  auto out_size = util::toDims(args[1].unwrapToIntList());

  // Corner case: when out dimension is all ones, replace with simpler operation
  if (out_size.d[0] == 1 && (out_size.nbDims < 2 || out_size.d[1] == 1) &&
      (out_size.nbDims < 3 || out_size.d[2] == 1)) {
    return GlobalPoolingConverter(ctx, n, args, pool_type);
  }

  auto orig_dims = in->getDimensions();
  bool expandDims = (orig_dims.nbDims < 4);

  if (expandDims) {
    in = addPadding(ctx, n, in, 4, false, false);
  }

  if (out_size.nbDims == 1) {
    out_size = util::unsqueezeDims(out_size, 0, 1);
  }

  auto in_shape = util::toVec(in->getDimensions());
  nvinfer1::ILayer* new_layer = nullptr;

  if (ctx->input_is_dynamic) {
#if NV_TENSORRT_MAJOR < 7 || (NV_TENSORRT_MAJOR == 7 && NV_TENSORRT_MINOR < 1)
    LOG_WARNING(
        "Adaptive pooling layer will be run through ATen, via not TensorRT, performace will be lower than expected. Consider switching either to static input shape or moving to non adaptive pooling if this is an issue");
#else
    LOG_WARNING(
        "Adaptive pooling layer will be run through ATen (on CPU), via not TensorRT, performace will suffer. Consider switching either to static input shape or moving to non adaptive pooling");
#endif

    TRTORCH_CHECK(
        pool_type == nvinfer1::PoolingType::kAVERAGE,
        "Unable to create MAX pooling (interpolation) plugin from node" << *n);

    auto out_shape = in_shape;
    std::copy_n(out_size.d, out_size.nbDims, out_shape.begin() + (in_shape.size() - out_size.nbDims));

    auto creator = new plugins::InterpolatePluginCreator();
    auto plugin = creator->createPlugin(
        "adaptive_pool2d",
        in_shape,
        out_shape,
        util::toVec(out_size),
        {},
        std::string("adaptive_pool2d"),
        false,
        false);

    new_layer = ctx->net->addPluginV2(reinterpret_cast<nvinfer1::ITensor* const*>(&in), 1, *plugin);
    TRTORCH_CHECK(new_layer, "Unable to create pooling (interpolation) plugin from node" << *n);

  } else {
    std::vector<int64_t> stride(out_size.nbDims);
    for (int64_t i = 0; i < out_size.nbDims; i++) {
      stride[(stride.size() - 1) - i] = in_shape[(in_shape.size() - 1) - i] / out_size.d[(out_size.nbDims - 1) - i];
    }
    LOG_DEBUG("Stride: " << util::toDims(stride));

    std::vector<int64_t> window(out_size.nbDims);
    for (int64_t i = 0; i < out_size.nbDims; i++) {
      window[window.size() - 1 - i] =
          in_shape[in_shape.size() - 1 - i] - (out_size.d[out_size.nbDims - 1 - i] - 1) * stride[stride.size() - 1 - i];
    }

    LOG_DEBUG("Window: " << util::toDims(window));

    auto pooling_layer = ctx->net->addPoolingNd(*in, pool_type, util::toDims(window));
    TRTORCH_CHECK(pooling_layer, "Unable to create average pooling layer from node: " << *n);
    pooling_layer->setStrideNd(util::toDims(stride));
    new_layer = pooling_layer;
  }

  new_layer->setName(util::node_info(n).c_str());
  auto layer_output = addUnpadding(ctx, n, new_layer->getOutput(0), orig_dims.nbDims, false, false);

  ctx->AssociateValueAndTensor(n->outputs()[0], layer_output);
  LOG_DEBUG("Output tensor shape: " << layer_output->getDimensions());

  return true;
}

bool PoolingConverter(ConversionCtx* ctx, const torch::jit::Node* n, args& args, nvinfer1::PoolingType pool_type) {
  auto in = args[0].ITensorOrFreeze(ctx);

  // Max Pool needs at least 4D input
  auto orig_dims = in->getDimensions();
  bool expandDims = (orig_dims.nbDims < 4);

  if (expandDims) {
    in = addPadding(ctx, n, in, 4, false, true);
  }

  auto kernel_size = util::toDims(args[1].unwrapToIntList());
  auto padding = util::toDims(args[3].unwrapToIntList());
  auto stride = util::toDims(args[2].unwrapToIntList());
  if (stride.nbDims == 0) {
    LOG_DEBUG("Stride not providied, using kernel_size as stride");
    stride = util::toDims(args[1].unwrapToIntList());
  }

  if (kernel_size.nbDims == 1) {
    kernel_size = util::unsqueezeDims(kernel_size, 0, 1);
    LOG_DEBUG("kernel_size.nbDims < 2, padding:" << kernel_size);
    LOG_DEBUG("kernel_size: " << kernel_size);
  }
  if (padding.nbDims == 1) {
    padding = util::unsqueezeDims(padding, 0, 0);
  }
  if (stride.nbDims == 1) {
    stride = util::unsqueezeDims(stride, 0, 1);
  }

  LOG_DEBUG("kernel_size: " << kernel_size);
  LOG_DEBUG("padding: " << padding);
  LOG_DEBUG("stride: " << stride);

  bool ceil_mode;
  nvinfer1::IPoolingLayer* new_layer;

  if (pool_type == nvinfer1::PoolingType::kMAX) {
    auto dilation = util::toDims(args[4].unwrapToIntList());

    TRTORCH_CHECK(
        dilation == util::toDims(std::vector<int64_t>(dilation.nbDims, 1)),
        "Pooling dilation is not supported in TensorRT");

    LOG_DEBUG("dilation: " << dilation);
    LOG_WARNING("Dilation not used in Max pooling converter");
    ceil_mode = args[5].unwrapToBool();

    new_layer = ctx->net->addPoolingNd(*in, pool_type, kernel_size);
    TRTORCH_CHECK(new_layer, "Unable to create Max Pooling layer from node: " << *n);
  } else if (pool_type == nvinfer1::PoolingType::kAVERAGE) {
    ceil_mode = args[4].unwrapToBool();
    bool count_inlcude_pad = args[5].unwrapToBool();

    new_layer = ctx->net->addPoolingNd(*in, pool_type, kernel_size);
    TRTORCH_CHECK(new_layer, "Unable to create Avg Pooling layer from node: " << *n);
    new_layer->setAverageCountExcludesPadding(!count_inlcude_pad);
  } else {
    TRTORCH_THROW_ERROR("Unsupported pool mode!");
  }

  auto padding_mode =
      ceil_mode ? nvinfer1::PaddingMode::kEXPLICIT_ROUND_UP : nvinfer1::PaddingMode::kEXPLICIT_ROUND_DOWN;

  new_layer->setName(util::node_info(n).c_str());
  new_layer->setPaddingMode(padding_mode);
  new_layer->setPaddingNd(padding);
  new_layer->setStrideNd(stride);

  if (stride.nbDims != 2 && ctx->settings.device.device_type == nvinfer1::DeviceType::kDLA) {
    if (!ctx->settings.device.allow_gpu_fallback) {
      TRTORCH_THROW_ERROR("DLA Pooling stride is limited to 2D, allow GPU fallback");
    } else {
      LOG_WARNING("DLA Pooling stride is limited to 2D, will run on GPU");
    }
  }

  auto out_tensor = addUnpadding(ctx, n, new_layer->getOutput(0), orig_dims.nbDims, false, true);
  ctx->AssociateValueAndTensor(n->outputs()[0], out_tensor);

  LOG_DEBUG("Output tensor shape: " << out_tensor->getDimensions());
  return true;
} // namespace

auto pooling_registrations TRTORCH_UNUSED =
    RegisterNodeConversionPatterns()
        .pattern(
            {"aten::max_pool1d(Tensor self, int[1] kernel_size, int[1] stride=[], int[1] padding=[], int[1] dilation=[], bool ceil_mode=False) -> (Tensor)",
             [](ConversionCtx* ctx, const torch::jit::Node* n, args& args) -> bool {
               return PoolingConverter(ctx, n, args, nvinfer1::PoolingType::kMAX);
             }})
        .pattern(
            {"aten::avg_pool1d(Tensor self, int[1] kernel_size, int[1] stride=[], int[1] padding=0, bool ceil_mode=False, bool count_include_pad=True) -> Tensor",
             [](ConversionCtx* ctx, const torch::jit::Node* n, args& args) -> bool {
               return PoolingConverter(ctx, n, args, nvinfer1::PoolingType::kAVERAGE);
             }})
        .pattern(
            {"aten::max_pool2d(Tensor self, int[2] kernel_size, int[2] stride=[], int[2] padding=[0, 0], int[2] dilation=[1, 1], bool ceil_mode=False) -> (Tensor)",
             [](ConversionCtx* ctx, const torch::jit::Node* n, args& args) -> bool {
               return PoolingConverter(ctx, n, args, nvinfer1::PoolingType::kMAX);
             }})
        .pattern(
            {"aten::avg_pool2d(Tensor self, int[2] kernel_size, int[2] stride=[], int[2] padding=[0, 0], bool ceil_mode=False, bool count_include_pad=True, int? divisor_override=None) -> (Tensor)",
             [](ConversionCtx* ctx, const torch::jit::Node* n, args& args) -> bool {
               return PoolingConverter(ctx, n, args, nvinfer1::PoolingType::kAVERAGE);
             }})
        .pattern(
            {"aten::max_pool3d(Tensor self, int[3] kernel_size, int[3] stride=[], int[3] padding=[], int[3] dilation=[], bool ceil_mode=False) -> (Tensor)",
             [](ConversionCtx* ctx, const torch::jit::Node* n, args& args) -> bool {
               return PoolingConverter(ctx, n, args, nvinfer1::PoolingType::kMAX);
             }})
        .pattern(
            {"aten::avg_pool3d(Tensor self, int[3] kernel_size, int[3] stride=[], int[3] padding=[], bool ceil_mode=False, bool count_include_pad=True, int? divisor_override=None) -> (Tensor)",
             [](ConversionCtx* ctx, const torch::jit::Node* n, args& args) -> bool {
               return PoolingConverter(ctx, n, args, nvinfer1::PoolingType::kAVERAGE);
             }})
<<<<<<< HEAD
        .pattern(
            {"aten::adaptive_avg_pool2d(Tensor self, int[2] output_size) -> (Tensor)",
             [](ConversionCtx* ctx, const torch::jit::Node* n, args& args) -> bool {
               auto in = args[0].ITensorOrFreeze(ctx);
               auto in_shape = util::toVec(in->getDimensions());

               if (in_shape.size() < 4) {
                 auto new_shape = util::toDimsPad(in_shape, 4);
                 LOG_DEBUG(
                     "Input shape is less than 4D got: " << util::toDims(in_shape)
                                                         << ", inserting shuffle layer to reshape to 4D tensor shape: "
                                                         << new_shape);
                 auto shuffle = ctx->net->addShuffle(*in);
                 shuffle->setReshapeDimensions(new_shape);
                 shuffle->setName((util::node_info(n) + " [Reshape to " + util::toStr(new_shape) + ']').c_str());
                 in = shuffle->getOutput(0);
                 in_shape = util::toVec(in->getDimensions());
               }

               auto out_size = util::toVec(util::toDims(args[1].unwrapToIntList()));

               if (ctx->input_is_dynamic) {
#if NV_TENSORRT_MAJOR < 7 || (NV_TENSORRT_MAJOR == 7 && NV_TENSORRT_MINOR < 1)
                 LOG_WARNING(
                     "Adaptive pooling layer will be run through ATen, via not TensorRT, performace will be lower than expected. Consider switching either to static input shape or moving to non adaptive pooling if this is an issue");
#else
                 LOG_WARNING(
                     "Adaptive pooling layer will be run through ATen (on CPU), via not TensorRT, performace will suffer. Consider switching either to static input shape or moving to non adaptive pooling");
#endif

                 auto out_shape = in_shape;
                 std::copy(out_size.begin(), out_size.end(), out_shape.begin() + (in_shape.size() - out_size.size()));

                 auto creator = getPluginRegistry()->getPluginCreator("Interpolate", "1", "trtorch");

                 // Configure the plugin fields
                 nvinfer1::PluginFieldCollection fc;
                 std::vector<nvinfer1::PluginField> f;

                 std::vector<int32_t> in_shape_casted(in_shape.begin(), in_shape.end());
                 f.emplace_back(nvinfer1::PluginField(
                     "in_shape", in_shape_casted.data(), nvinfer1::PluginFieldType::kINT32, in_shape.size()));

                 std::vector<int32_t> out_shape_casted(out_shape.begin(), out_shape.end());
                 f.emplace_back(nvinfer1::PluginField(
                     "out_shape", out_shape_casted.data(), nvinfer1::PluginFieldType::kINT32, out_shape.size()));

                 std::vector<int32_t> out_size_casted(out_size.begin(), out_size.end());
                 f.emplace_back(nvinfer1::PluginField(
                     "out_size", out_size_casted.data(), nvinfer1::PluginFieldType::kINT32, out_size.size()));

                 f.emplace_back(nvinfer1::PluginField("scales", nullptr, nvinfer1::PluginFieldType::kFLOAT64, 0));

                 std::string name = "adaptive_pool2d";
                 f.emplace_back(nvinfer1::PluginField("mode", &name, nvinfer1::PluginFieldType::kCHAR, 1));

                 int32_t align_corners = 0;
                 f.emplace_back(
                     nvinfer1::PluginField("align_corners", &align_corners, nvinfer1::PluginFieldType::kINT32, 1));

                 int32_t use_scales = 0;
                 f.emplace_back(nvinfer1::PluginField("use_scales", &use_scales, nvinfer1::PluginFieldType::kINT32, 1));
                 fc.nbFields = f.size();
                 fc.fields = f.data();

                 auto adaptive_pool_plugin = creator->createPlugin("Interpolate", &fc);

                 auto pooling_layer =
                     ctx->net->addPluginV2(reinterpret_cast<nvinfer1::ITensor* const*>(&in), 1, *adaptive_pool_plugin);
                 TRTORCH_CHECK(pooling_layer, "Unable to create pooling (interpolation) plugin from node" << *n);

                 pooling_layer->setName(util::node_info(n).c_str());

                 auto layer_output = ctx->AssociateValueAndTensor(n->outputs()[0], pooling_layer->getOutput(0));

                 LOG_DEBUG("Output tensor shape: " << layer_output->getDimensions());
               } else {
                 std::vector<int64_t> stride(out_size.size());
                 for (size_t i = 0; i < out_size.size(); i++) {
                   stride[(stride.size() - 1) - i] =
                       in_shape[(in_shape.size() - 1) - i] / out_size[(out_size.size() - 1) - i];
                 }
                 LOG_DEBUG("Stride: " << util::toDims(stride));

                 std::vector<int64_t> window(out_size.size());
                 for (size_t i = 0; i < out_size.size(); i++) {
                   window[window.size() - 1 - i] = in_shape[in_shape.size() - 1 - i] -
                       (out_size[out_size.size() - 1 - i] - 1) * stride[stride.size() - 1 - i];
                 }

                 LOG_DEBUG("Window: " << util::toDims(window));

                 auto new_layer = ctx->net->addPoolingNd(*in, nvinfer1::PoolingType::kAVERAGE, util::toDims(window));
                 TRTORCH_CHECK(new_layer, "Unable to create average pooling layer from node: " << *n);

                 new_layer->setStrideNd(util::toDims(stride));

                 new_layer->setName(util::node_info(n).c_str());
                 auto out_tensor = ctx->AssociateValueAndTensor(n->outputs()[0], new_layer->getOutput(0));

                 LOG_DEBUG("Output tensor shape: " << out_tensor->getDimensions());
               }

               return true;
             }});
=======
        .pattern({"aten::adaptive_avg_pool1d(Tensor self, int[1] output_size) -> (Tensor)",
                  [](ConversionCtx* ctx, const torch::jit::Node* n, args& args) -> bool {
                    return AdaptivePoolingConverter(ctx, n, args, nvinfer1::PoolingType::kAVERAGE);
                  }})
        .pattern({"aten::adaptive_avg_pool2d(Tensor self, int[2] output_size) -> (Tensor)",
                  [](ConversionCtx* ctx, const torch::jit::Node* n, args& args) -> bool {
                    return AdaptivePoolingConverter(ctx, n, args, nvinfer1::PoolingType::kAVERAGE);
                  }});
>>>>>>> 356301b8
} // namespace
} // namespace impl
} // namespace converters
} // namespace conversion
} // namespace core
} // namespace trtorch<|MERGE_RESOLUTION|>--- conflicted
+++ resolved
@@ -1,6 +1,7 @@
 #include "core/conversion/converters/converter_util.h"
 #include "core/conversion/converters/converters.h"
 #include "core/util/prelude.h"
+#include "plugins/interpolate_plugin.h"
 
 namespace trtorch {
 namespace core {
@@ -237,113 +238,6 @@
              [](ConversionCtx* ctx, const torch::jit::Node* n, args& args) -> bool {
                return PoolingConverter(ctx, n, args, nvinfer1::PoolingType::kAVERAGE);
              }})
-<<<<<<< HEAD
-        .pattern(
-            {"aten::adaptive_avg_pool2d(Tensor self, int[2] output_size) -> (Tensor)",
-             [](ConversionCtx* ctx, const torch::jit::Node* n, args& args) -> bool {
-               auto in = args[0].ITensorOrFreeze(ctx);
-               auto in_shape = util::toVec(in->getDimensions());
-
-               if (in_shape.size() < 4) {
-                 auto new_shape = util::toDimsPad(in_shape, 4);
-                 LOG_DEBUG(
-                     "Input shape is less than 4D got: " << util::toDims(in_shape)
-                                                         << ", inserting shuffle layer to reshape to 4D tensor shape: "
-                                                         << new_shape);
-                 auto shuffle = ctx->net->addShuffle(*in);
-                 shuffle->setReshapeDimensions(new_shape);
-                 shuffle->setName((util::node_info(n) + " [Reshape to " + util::toStr(new_shape) + ']').c_str());
-                 in = shuffle->getOutput(0);
-                 in_shape = util::toVec(in->getDimensions());
-               }
-
-               auto out_size = util::toVec(util::toDims(args[1].unwrapToIntList()));
-
-               if (ctx->input_is_dynamic) {
-#if NV_TENSORRT_MAJOR < 7 || (NV_TENSORRT_MAJOR == 7 && NV_TENSORRT_MINOR < 1)
-                 LOG_WARNING(
-                     "Adaptive pooling layer will be run through ATen, via not TensorRT, performace will be lower than expected. Consider switching either to static input shape or moving to non adaptive pooling if this is an issue");
-#else
-                 LOG_WARNING(
-                     "Adaptive pooling layer will be run through ATen (on CPU), via not TensorRT, performace will suffer. Consider switching either to static input shape or moving to non adaptive pooling");
-#endif
-
-                 auto out_shape = in_shape;
-                 std::copy(out_size.begin(), out_size.end(), out_shape.begin() + (in_shape.size() - out_size.size()));
-
-                 auto creator = getPluginRegistry()->getPluginCreator("Interpolate", "1", "trtorch");
-
-                 // Configure the plugin fields
-                 nvinfer1::PluginFieldCollection fc;
-                 std::vector<nvinfer1::PluginField> f;
-
-                 std::vector<int32_t> in_shape_casted(in_shape.begin(), in_shape.end());
-                 f.emplace_back(nvinfer1::PluginField(
-                     "in_shape", in_shape_casted.data(), nvinfer1::PluginFieldType::kINT32, in_shape.size()));
-
-                 std::vector<int32_t> out_shape_casted(out_shape.begin(), out_shape.end());
-                 f.emplace_back(nvinfer1::PluginField(
-                     "out_shape", out_shape_casted.data(), nvinfer1::PluginFieldType::kINT32, out_shape.size()));
-
-                 std::vector<int32_t> out_size_casted(out_size.begin(), out_size.end());
-                 f.emplace_back(nvinfer1::PluginField(
-                     "out_size", out_size_casted.data(), nvinfer1::PluginFieldType::kINT32, out_size.size()));
-
-                 f.emplace_back(nvinfer1::PluginField("scales", nullptr, nvinfer1::PluginFieldType::kFLOAT64, 0));
-
-                 std::string name = "adaptive_pool2d";
-                 f.emplace_back(nvinfer1::PluginField("mode", &name, nvinfer1::PluginFieldType::kCHAR, 1));
-
-                 int32_t align_corners = 0;
-                 f.emplace_back(
-                     nvinfer1::PluginField("align_corners", &align_corners, nvinfer1::PluginFieldType::kINT32, 1));
-
-                 int32_t use_scales = 0;
-                 f.emplace_back(nvinfer1::PluginField("use_scales", &use_scales, nvinfer1::PluginFieldType::kINT32, 1));
-                 fc.nbFields = f.size();
-                 fc.fields = f.data();
-
-                 auto adaptive_pool_plugin = creator->createPlugin("Interpolate", &fc);
-
-                 auto pooling_layer =
-                     ctx->net->addPluginV2(reinterpret_cast<nvinfer1::ITensor* const*>(&in), 1, *adaptive_pool_plugin);
-                 TRTORCH_CHECK(pooling_layer, "Unable to create pooling (interpolation) plugin from node" << *n);
-
-                 pooling_layer->setName(util::node_info(n).c_str());
-
-                 auto layer_output = ctx->AssociateValueAndTensor(n->outputs()[0], pooling_layer->getOutput(0));
-
-                 LOG_DEBUG("Output tensor shape: " << layer_output->getDimensions());
-               } else {
-                 std::vector<int64_t> stride(out_size.size());
-                 for (size_t i = 0; i < out_size.size(); i++) {
-                   stride[(stride.size() - 1) - i] =
-                       in_shape[(in_shape.size() - 1) - i] / out_size[(out_size.size() - 1) - i];
-                 }
-                 LOG_DEBUG("Stride: " << util::toDims(stride));
-
-                 std::vector<int64_t> window(out_size.size());
-                 for (size_t i = 0; i < out_size.size(); i++) {
-                   window[window.size() - 1 - i] = in_shape[in_shape.size() - 1 - i] -
-                       (out_size[out_size.size() - 1 - i] - 1) * stride[stride.size() - 1 - i];
-                 }
-
-                 LOG_DEBUG("Window: " << util::toDims(window));
-
-                 auto new_layer = ctx->net->addPoolingNd(*in, nvinfer1::PoolingType::kAVERAGE, util::toDims(window));
-                 TRTORCH_CHECK(new_layer, "Unable to create average pooling layer from node: " << *n);
-
-                 new_layer->setStrideNd(util::toDims(stride));
-
-                 new_layer->setName(util::node_info(n).c_str());
-                 auto out_tensor = ctx->AssociateValueAndTensor(n->outputs()[0], new_layer->getOutput(0));
-
-                 LOG_DEBUG("Output tensor shape: " << out_tensor->getDimensions());
-               }
-
-               return true;
-             }});
-=======
         .pattern({"aten::adaptive_avg_pool1d(Tensor self, int[1] output_size) -> (Tensor)",
                   [](ConversionCtx* ctx, const torch::jit::Node* n, args& args) -> bool {
                     return AdaptivePoolingConverter(ctx, n, args, nvinfer1::PoolingType::kAVERAGE);
@@ -352,7 +246,6 @@
                   [](ConversionCtx* ctx, const torch::jit::Node* n, args& args) -> bool {
                     return AdaptivePoolingConverter(ctx, n, args, nvinfer1::PoolingType::kAVERAGE);
                   }});
->>>>>>> 356301b8
 } // namespace
 } // namespace impl
 } // namespace converters

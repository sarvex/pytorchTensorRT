--- conflicted
+++ resolved
@@ -708,7 +708,167 @@
       - store_artifacts:
           path: /tmp/testlogs
 
-<<<<<<< HEAD
+# =================== FX tests end ======================== #
+
+# =================== Dynamo tests start ======================== #
+  test-dynamo-fx_ts_core:
+    description: "Test the Dynamo core"
+    steps:
+      - run:
+          name: Run Dynamo core tests
+          command: |
+            cd py/torch_tensorrt/dynamo/fx_ts_compat/test
+            pushd core/
+            pytest --junitxml=/tmp/artifacts/test_results/dynamo/core/test_results.xml
+            popd
+
+      - store_test_results:
+          path: /tmp/artifacts
+      - store_artifacts:
+          path: /tmp/testlogs
+
+  test-dynamo-fx_ts_converters_acc:
+    description: "Test the Dynamo acc converters"
+    steps:
+      - run:
+          name: Run FX converter tests
+          command: |
+            cd py/torch_tensorrt/dynamo/fx_ts_compat/test
+            pushd converters/acc_op/
+            pytest --junitxml=/tmp/artifacts/test_results/dynamo/converters/acc_op/test_results.xml
+            popd
+
+      - store_test_results:
+          path: /tmp/artifacts
+      - store_artifacts:
+          path: /tmp/testlogs
+
+  test-dynamo-fx_ts_converters_aten:
+    description: "Test the dynamo aten converters"
+    steps:
+      - run:
+          name: Run dynamo converter tests
+          command: |
+            cd py/torch_tensorrt/dynamo/fx_ts_compat/test
+            pushd converters/aten_op/
+            pytest --junitxml=/tmp/artifacts/test_results/dynamo/converters/aten_op/test_results.xml
+            popd
+
+      - store_test_results:
+          path: /tmp/artifacts
+      - store_artifacts:
+          path: /tmp/testlogs
+
+  test-dynamo-fx_ts_converters_vanilla:
+    description: "Test the dynamo vanilla converters"
+    steps:
+      - run:
+          name: Run dynamo converter tests
+          command: |
+            cd py/torch_tensorrt/dynamo/fx_ts_compat/test
+            pushd converters/vanilla/
+            pytest --junitxml=/tmp/artifacts/test_results/dynamo/converters/vanilla/test_results.xml
+            popd
+
+      - store_test_results:
+          path: /tmp/artifacts
+      - store_artifacts:
+          path: /tmp/testlogs
+
+  test-dynamo-fx_ts_passes:
+    description: "Test the dynamo passes"
+    steps:
+      - run:
+          name: Run dynamo passes
+          command: |
+            cd py/torch_tensorrt/dynamo/fx_ts_compat/test
+            pushd passes
+            list_passes=$(ls | grep -v test_setitem*)
+            pytest $list_passes --junitxml=/tmp/artifacts/test_results/dynamo/passes/test_results.xml
+            popd
+      - store_test_results:
+          path: /tmp/artifacts
+      - store_artifacts:
+          path: /tmp/testlogs
+
+  test-dynamo-fx_ts_tools:
+    description: "Test the dynamo tools"
+    steps:
+      - run:
+          name: Run dynamo tools
+          command: |
+            cd py/torch_tensorrt/dynamo/fx_ts_compat/test
+            pushd tools
+            pytest --junitxml=/tmp/artifacts/test_results/dynamo/tools/test_results.xml
+            popd
+      - store_test_results:
+          path: /tmp/artifacts
+      - store_artifacts:
+          path: /tmp/testlogs
+
+  test-dynamo-fx_ts_trt_lower:
+    description: "Test the dynamo TRT lowering"
+    steps:
+      - run:
+          name: Run dynamo TRT lowering
+          command: |
+            cd py/torch_tensorrt/dynamo/fx_ts_compat/test
+            pushd trt_lower
+            pytest --junitxml=/tmp/artifacts/test_results/dynamo/trt_lower/test_results.xml
+            popd
+      - store_test_results:
+          path: /tmp/artifacts
+      - store_artifacts:
+          path: /tmp/testlogs
+
+  test-dynamo-fx_ts_tracer:
+    description: "Test all dynamo tracers"
+    steps:
+      - run:
+          name: Run dynamo tracer
+          command: |
+            cd py/torch_tensorrt/dynamo/fx_ts_compat/test
+            pushd tracer
+            list_tracer=$(ls | grep -v test_dispatch_*)
+            pytest $list_tracer --junitxml=/tmp/artifacts/test_results/fx/tracer/test_results.xml
+            popd
+      - store_test_results:
+          path: /tmp/artifacts
+      - store_artifacts:
+          path: /tmp/testlogs
+
+  test-dynamo-fx_ts_tracer_acc:
+    description: "Test the dynamo acc tracer only"
+    steps:
+      - run:
+          name: Run dynamo tracer
+          command: |
+            cd py/torch_tensorrt/dynamo/fx_ts_compat/test
+            pushd tracer
+            list_tracer=$(ls | grep test_acc)
+            pytest $list_tracer --junitxml=/tmp/artifacts/test_results/dynamo/tracer/test_results.xml
+            popd
+      - store_test_results:
+          path: /tmp/artifacts
+      - store_artifacts:
+          path: /tmp/testlogs
+
+  test-dynamo-fx_ts_quant:
+    description: "Test the dynamo quant"
+    steps:
+      - run:
+          name: Run dynamo quant tests
+          command: |
+            cd py/torch_tensorrt/dynamo/fx_ts_compat/test
+            pushd quant/
+            pytest --junitxml=/tmp/artifacts/test_results/dynamo/quant/test_results.xml
+            popd
+
+      - store_test_results:
+          path: /tmp/artifacts
+      - store_artifacts:
+          path: /tmp/testlogs
+
   test-dynamo-torch_compile:
     description: "Test the Dynamo torch_compile path"
     steps:
@@ -720,162 +880,6 @@
             pip3 install timm
             pip3 install transformers
             pytest --junitxml=/tmp/artifacts/test_results/dynamo/test_results.xml --ir torch_compile
-            popd
-=======
-# =================== FX tests end ======================== #
-
-# =================== Dynamo tests start ======================== #
-  test-dynamo-fx_ts_core:
-    description: "Test the Dynamo core"
-    steps:
-      - run:
-          name: Run Dynamo core tests
-          command: |
-            cd py/torch_tensorrt/dynamo/fx_ts_compat/test
-            pushd core/
-            pytest --junitxml=/tmp/artifacts/test_results/dynamo/core/test_results.xml
-            popd
-
-      - store_test_results:
-          path: /tmp/artifacts
-      - store_artifacts:
-          path: /tmp/testlogs
-
-  test-dynamo-fx_ts_converters_acc:
-    description: "Test the Dynamo acc converters"
-    steps:
-      - run:
-          name: Run FX converter tests
-          command: |
-            cd py/torch_tensorrt/dynamo/fx_ts_compat/test
-            pushd converters/acc_op/
-            pytest --junitxml=/tmp/artifacts/test_results/dynamo/converters/acc_op/test_results.xml
-            popd
-
-      - store_test_results:
-          path: /tmp/artifacts
-      - store_artifacts:
-          path: /tmp/testlogs
-
-  test-dynamo-fx_ts_converters_aten:
-    description: "Test the dynamo aten converters"
-    steps:
-      - run:
-          name: Run dynamo converter tests
-          command: |
-            cd py/torch_tensorrt/dynamo/fx_ts_compat/test
-            pushd converters/aten_op/
-            pytest --junitxml=/tmp/artifacts/test_results/dynamo/converters/aten_op/test_results.xml
-            popd
-
-      - store_test_results:
-          path: /tmp/artifacts
-      - store_artifacts:
-          path: /tmp/testlogs
-
-  test-dynamo-fx_ts_converters_vanilla:
-    description: "Test the dynamo vanilla converters"
-    steps:
-      - run:
-          name: Run dynamo converter tests
-          command: |
-            cd py/torch_tensorrt/dynamo/fx_ts_compat/test
-            pushd converters/vanilla/
-            pytest --junitxml=/tmp/artifacts/test_results/dynamo/converters/vanilla/test_results.xml
-            popd
-
-      - store_test_results:
-          path: /tmp/artifacts
-      - store_artifacts:
-          path: /tmp/testlogs
-
-  test-dynamo-fx_ts_passes:
-    description: "Test the dynamo passes"
-    steps:
-      - run:
-          name: Run dynamo passes
-          command: |
-            cd py/torch_tensorrt/dynamo/fx_ts_compat/test
-            pushd passes
-            list_passes=$(ls | grep -v test_setitem*)
-            pytest $list_passes --junitxml=/tmp/artifacts/test_results/dynamo/passes/test_results.xml
-            popd
-      - store_test_results:
-          path: /tmp/artifacts
-      - store_artifacts:
-          path: /tmp/testlogs
-
-  test-dynamo-fx_ts_tools:
-    description: "Test the dynamo tools"
-    steps:
-      - run:
-          name: Run dynamo tools
-          command: |
-            cd py/torch_tensorrt/dynamo/fx_ts_compat/test
-            pushd tools
-            pytest --junitxml=/tmp/artifacts/test_results/dynamo/tools/test_results.xml
-            popd
-      - store_test_results:
-          path: /tmp/artifacts
-      - store_artifacts:
-          path: /tmp/testlogs
-
-  test-dynamo-fx_ts_trt_lower:
-    description: "Test the dynamo TRT lowering"
-    steps:
-      - run:
-          name: Run dynamo TRT lowering
-          command: |
-            cd py/torch_tensorrt/dynamo/fx_ts_compat/test
-            pushd trt_lower
-            pytest --junitxml=/tmp/artifacts/test_results/dynamo/trt_lower/test_results.xml
-            popd
-      - store_test_results:
-          path: /tmp/artifacts
-      - store_artifacts:
-          path: /tmp/testlogs
-
-  test-dynamo-fx_ts_tracer:
-    description: "Test all dynamo tracers"
-    steps:
-      - run:
-          name: Run dynamo tracer
-          command: |
-            cd py/torch_tensorrt/dynamo/fx_ts_compat/test
-            pushd tracer
-            list_tracer=$(ls | grep -v test_dispatch_*)
-            pytest $list_tracer --junitxml=/tmp/artifacts/test_results/fx/tracer/test_results.xml
-            popd
-      - store_test_results:
-          path: /tmp/artifacts
-      - store_artifacts:
-          path: /tmp/testlogs
-
-  test-dynamo-fx_ts_tracer_acc:
-    description: "Test the dynamo acc tracer only"
-    steps:
-      - run:
-          name: Run dynamo tracer
-          command: |
-            cd py/torch_tensorrt/dynamo/fx_ts_compat/test
-            pushd tracer
-            list_tracer=$(ls | grep test_acc)
-            pytest $list_tracer --junitxml=/tmp/artifacts/test_results/dynamo/tracer/test_results.xml
-            popd
-      - store_test_results:
-          path: /tmp/artifacts
-      - store_artifacts:
-          path: /tmp/testlogs
-
-  test-dynamo-fx_ts_quant:
-    description: "Test the dynamo quant"
-    steps:
-      - run:
-          name: Run dynamo quant tests
-          command: |
-            cd py/torch_tensorrt/dynamo/fx_ts_compat/test
-            pushd quant/
-            pytest --junitxml=/tmp/artifacts/test_results/dynamo/quant/test_results.xml
             popd
 
       - store_test_results:
@@ -899,14 +903,11 @@
       - test-dynamo-fx_ts_tracer
       - test-dynamo-fx_ts_core
       - test-dynamo-fx_ts_quant
->>>>>>> cf5bb20e
-      - store_test_results:
-          path: /tmp/artifacts
-      - store_artifacts:
-          path: /tmp/testlogs
-
-<<<<<<< HEAD
-=======
+      - store_test_results:
+          path: /tmp/artifacts
+      - store_artifacts:
+          path: /tmp/testlogs
+
   test-dynamo-fx_ts-no-aten:
     description: "Test the dynamo backend without aten operators"
     steps:
@@ -929,7 +930,6 @@
 
 # =================== Dynamo tests end ======================== #
 
->>>>>>> cf5bb20e
 # Define a job to be invoked later in a workflow.
 # See: https://circleci.com/docs/2.0/configuration-reference/#jobs
 jobs:
@@ -1135,11 +1135,8 @@
           command: pip3 install --pre /tmp/dist/x86_64-linux/*cp39-cp39*.whl
       # We install torch after torch-trt because pip automatically enforces the version constraint otherwise
       - dump-test-env
-<<<<<<< HEAD
       - test-dynamo-torch_compile
-=======
       - test-dynamo-fx_ts
->>>>>>> cf5bb20e
 
   test-py-dynamo-x86_64-linux-no-aten:
     parameters:
@@ -1170,11 +1167,7 @@
           command: pip3 install --pre /tmp/dist/x86_64-linux/*cp39-cp39*.whl
       # We install torch after torch-trt because pip automatically enforces the version constraint otherwise
       - dump-test-env
-<<<<<<< HEAD
-      - test-dynamo-torch_compile
-=======
       - test-dynamo-fx_ts-no-aten
->>>>>>> cf5bb20e
 
   package-x86_64-linux:
     parameters:

--- conflicted
+++ resolved
@@ -188,27 +188,6 @@
             return False
 
     @staticmethod
-    def _dtype_to_torch_type(dtype: _enums.dtype) -> torch.dtype:
-        if isinstance(dtype, _enums.dtype):
-            if dtype == _enums.dtype.long:
-                return torch.long
-            elif dtype == _enums.dtype.int32:
-                return torch.int32
-            elif dtype == _enums.dtype.half:
-                return torch.half
-            elif dtype == _enums.dtype.float:
-                return torch.float
-            elif dtype == _enums.dtype.bool:
-                return torch.bool
-            else:
-                raise TypeError(
-                    "Provided an unsupported data type as an input data type (support: bool, int32, long, half, float), got: "
-                    + str(dtype)
-                )
-        else:
-            raise ValueError("Did not provide an _enums.dtype type as input.")
-
-    @staticmethod
     def _parse_dtype(dtype: Any) -> _enums.dtype:
         if isinstance(dtype, torch.dtype):
             if dtype == torch.long:
@@ -388,19 +367,10 @@
             )
 
         if self.shape_mode == Input._ShapeMode.STATIC:
-<<<<<<< HEAD
             return torch.rand(self.shape).to(
-                dtype=Input._dtype_to_torch_type(self.dtype)
+                dtype=self.dtype if not self.torch_dtype else self.torch_dtype
             )
         else:
             return torch.rand(self.shape[optimization_profile_field]).to(
-                dtype=Input._dtype_to_torch_type(self.dtype)
-=======
-            return torch.randn(self.shape).to(
                 dtype=self.dtype if not self.torch_dtype else self.torch_dtype
-            )
-        else:
-            return torch.randn(self.shape[optimization_profile_field]).to(
-                dtype=self.dtype if not self.torch_dtype else self.torch_dtype
->>>>>>> cf5bb20e
             )